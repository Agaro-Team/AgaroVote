<<<<<<< HEAD
FROM node:20-alpine AS development-dependencies-env
RUN corepack enable && corepack prepare yarn@stable --activate
COPY . /app
WORKDIR /app
RUN yarn install --frozen-lockfile

FROM node:20-alpine AS production-dependencies-env
RUN corepack enable && corepack prepare yarn@stable --activate
COPY ./package.json yarn.lock /app/
WORKDIR /app
RUN yarn install --frozen-lockfile --production

FROM node:20-alpine AS build-env
RUN corepack enable && corepack prepare yarn@stable --activate
COPY . /app/
COPY --from=development-dependencies-env /app/node_modules /app/node_modules
WORKDIR /app
RUN yarn build

FROM node:20-alpine
RUN corepack enable && corepack prepare yarn@stable --activate
COPY ./package.json yarn.lock /app/
COPY --from=production-dependencies-env /app/node_modules /app/node_modules
COPY --from=build-env /app/build /app/build
WORKDIR /app
=======
FROM node:20-alpine AS builder

WORKDIR /app

COPY package.json yarn.lock ./
RUN yarn install

COPY . .

RUN yarn build

FROM node:20-alpine

WORKDIR /app

COPY package.json yarn.lock ./
RUN yarn install --production

COPY --from=builder /app/build ./dist

EXPOSE 3005

>>>>>>> fc0555f6
CMD ["yarn", "start"]<|MERGE_RESOLUTION|>--- conflicted
+++ resolved
@@ -1,30 +1,3 @@
-<<<<<<< HEAD
-FROM node:20-alpine AS development-dependencies-env
-RUN corepack enable && corepack prepare yarn@stable --activate
-COPY . /app
-WORKDIR /app
-RUN yarn install --frozen-lockfile
-
-FROM node:20-alpine AS production-dependencies-env
-RUN corepack enable && corepack prepare yarn@stable --activate
-COPY ./package.json yarn.lock /app/
-WORKDIR /app
-RUN yarn install --frozen-lockfile --production
-
-FROM node:20-alpine AS build-env
-RUN corepack enable && corepack prepare yarn@stable --activate
-COPY . /app/
-COPY --from=development-dependencies-env /app/node_modules /app/node_modules
-WORKDIR /app
-RUN yarn build
-
-FROM node:20-alpine
-RUN corepack enable && corepack prepare yarn@stable --activate
-COPY ./package.json yarn.lock /app/
-COPY --from=production-dependencies-env /app/node_modules /app/node_modules
-COPY --from=build-env /app/build /app/build
-WORKDIR /app
-=======
 FROM node:20-alpine AS builder
 
 WORKDIR /app
@@ -47,5 +20,4 @@
 
 EXPOSE 3005
 
->>>>>>> fc0555f6
 CMD ["yarn", "start"]